--- conflicted
+++ resolved
@@ -55,26 +55,7 @@
     # 3. Generate Data
     print("\n--- Generating Data ---")
     key, subk = random.split(key)
-<<<<<<< HEAD
-    graph_model = make_graph_model(n_vars=config['data']['n_vars'], graph_prior_str="sf")
-    # Create model with all specified parameters
-    model_kwargs = {
-        'n_vars': config['data']['n_vars'],
-        'hidden_layers': tuple(config['model']['hidden_layers']),
-        'obs_noise': config['model']['obs_noise'],
-        'sig_param': config['model']['sig_param']
-    }
-    
-    # Add optional parameters if specified
-    if 'activation' in config['model']:
-        model_kwargs['activation'] = config['model']['activation']
-    if 'bias' in config['model']:
-        model_kwargs['bias'] = config['model']['bias']
-    
-    generative_model = DenseNonlinearGaussian(**model_kwargs)
-    data_details = make_synthetic_bayes_net(key=subk, **config['data'], graph_model=graph_model, generative_model=generative_model)
-=======
->>>>>>> c3ad842f
+
     
     # Use the new data generation module
     data_generator = get_data_generator_from_config(config)
